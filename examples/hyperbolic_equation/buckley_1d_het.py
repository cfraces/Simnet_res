# import SimNet library
from sympy import Symbol, sin, Heaviside, DiracDelta, sqrt, cos, ln, pi
import numpy as np
import sys

# sys.path.append('../../')
from simnet.solver import Solver
from simnet.dataset import TrainDomain, ValidationDomain
from simnet.data import Validation
from simnet.sympy_utils.geometry_1d import Line1D
from hyperbolic_equation import BuckleyHeterogeneous
from simnet.controller import SimNetController
import scipy.io as sio
import time

# params for domain
L = float(1.0)

# define geometry
geo = Line1D(0.0, L)

# define sympy variables to parametrize time
# x = Symbol('x')
t_symbol = Symbol('t')
time_range = {t_symbol: (0, L)}


# Synpy variable to parametrize random velocities
# vel_ranges = (0.5, 2.0)

<<<<<<< HEAD

=======
>>>>>>> 31b8b12b
class BuckleyTrain(TrainDomain):
  def __init__(self, **config):
    super(BuckleyTrain, self).__init__()
    # sympy variables
    x = Symbol('x')

    # initial conditions
    IC = geo.interior_bc(outvar_sympy={'u': 0, 'u__t': 0},
                         bounds={x: (0.0, L)},
                         batch_size_per_area=5000,
                         lambda_sympy={'lambda_u': 1.0,
                                       'lambda_u__t': 1.0},
                         param_ranges={t_symbol: 0.0,
                                       Symbol('rand_v_1'): (1e-5, 1.0),
                                       Symbol('rand_v_2'): (1e-5, 1.0)})
    self.add(IC, name="IC")

    # boundary conditions
    BC = geo.boundary_bc(outvar_sympy={'u': 1},
                         batch_size_per_area=5000,
                         lambda_sympy={'lambda_u': 1.0},
                         param_ranges={t_symbol: 0.0,
                                       Symbol('rand_v_1'): (1e-5, 1.0),
                                       Symbol('rand_v_2'): (1e-5, 1.0)},
                         criteria=x <= 0)
    self.add(BC, name="BC")

    # interior
    interior = geo.interior_bc(outvar_sympy={'buckley_heterogeneous': 0},
                               bounds={x: (0.0, L)},
                               batch_size_per_area=5000,
                               lambda_sympy={'lambda_buckley_heterogeneous': 1.0},
                               param_ranges={t_symbol: 0.0,
                                             Symbol('rand_v_1'): (1e-5, 1.0),
                                             Symbol('rand_v_2'): (1e-5, 1.0)})
    self.add(interior, name="Interior")


class BuckleyVal(ValidationDomain):
  def __init__(self, **config):
    super(BuckleyVal, self).__init__()
    # make validation data
    deltaT = 0.01
    deltaX = 0.01 / 2.56
    x = np.arange(0, L, deltaX)
    t = np.arange(0, L, deltaT)
    X, T = np.meshgrid(x, t)
    X = np.expand_dims(X.flatten(), axis=-1)
    T = np.expand_dims(T.flatten(), axis=-1)
    w = sio.loadmat('./buckley/Buckley_Swc0_Sor_0_M_2.mat')
    u = np.expand_dims(w['usol'].flatten(), axis=-1)
    invar_numpy = {'x': X, 't': T, 'rand_v_1': np.ones_like(X), 'rand_v_2': np.ones_like(X)}
    outvar_numpy = {'u': u}
    val = Validation.from_numpy(invar_numpy, outvar_numpy)
    self.add(val, name='Val')


# Define neural network
class BuckleySolver(Solver):
  train_domain = BuckleyTrain
  val_domain = BuckleyVal

  # arch = SirenArch

  def __init__(self, **config):
    super(BuckleySolver, self).__init__(**config)

    self.equations = BuckleyHeterogeneous(u='u', dim=1, time=True).make_node()
    buckley_net = self.arch.make_node(name='buckley_net',
                                      inputs=['x', 't', 'rand_v_1', 'rand_v_2'],
                                      outputs=['u'])
    self.nets = [buckley_net]

  @classmethod  # Explain This
  def update_defaults(cls, defaults):
    defaults.update({
      'network_dir': './network_checkpoint/buckley_het{}'.format(int(time.time())),
      'max_steps': 30000,
      'decay_steps': 300,
      'amp': True,
      'xla': True
    })


if __name__ == '__main__':
  ctr = SimNetController(BuckleySolver)
  ctr.run()<|MERGE_RESOLUTION|>--- conflicted
+++ resolved
@@ -17,7 +17,7 @@
 L = float(1.0)
 
 # define geometry
-geo = Line1D(0.0, L)
+geo = Line1D(0, L)
 
 # define sympy variables to parametrize time
 # x = Symbol('x')
@@ -28,10 +28,7 @@
 # Synpy variable to parametrize random velocities
 # vel_ranges = (0.5, 2.0)
 
-<<<<<<< HEAD
 
-=======
->>>>>>> 31b8b12b
 class BuckleyTrain(TrainDomain):
   def __init__(self, **config):
     super(BuckleyTrain, self).__init__()
