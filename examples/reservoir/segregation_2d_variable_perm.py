from sympy import Symbol, sin, exp, tanh, Function, Number
import numpy as np
import scipy.io as sio
import time

from simnet.solver import Solver
from simnet.dataset import TrainDomain, ValidationDomain, InferenceDomain
from simnet.data import Validation, BC, Inference
from simnet.sympy_utils.geometry_2d import Rectangle, Circle
from simnet.pdes import PDES
from simnet.controller import SimNetController
from simnet.node import Node

# from simnet.architecture.fourier_net import FourierNetArch

# define geometry
geo = Rectangle((0, 0),
                (1, 1))

# define sympy variables to parametrize domain curves
x, y = Symbol('x'), Symbol('y')

# define time domain
time_length = 2.0
t_symbol = Symbol('t')
time_range = {t_symbol: (0, time_length)}

# define wave speed numpy array
mesh_x, mesh_y = np.meshgrid(np.linspace(0, 1, 512),
                             np.linspace(0, 1, 512),
                             indexing='ij')
wave_speed_invar = {}
wave_speed_invar['x'] = np.expand_dims(mesh_x.flatten(), axis=-1)
wave_speed_invar['y'] = np.expand_dims(mesh_y.flatten(), axis=-1)
wave_speed_outvar = {}
wave_speed_outvar['c'] = np.ones_like(wave_speed_invar['x'])

# 1.5 - (
#     np.tanh(80 * (wave_speed_invar['x'] - 0.25)) / 4 + np.tanh(80 * (wave_speed_invar['x'] - 0.5)) / 4 \
#     + np.tanh(80 * (wave_speed_invar['x'] - 0.75)) / 4 + 0.75)
# np.tanh(80*((wave_speed_invar['x']+wave_speed_invar['y'])/2-0.5))/4 + 0.75
# np.tanh(80*((wave_speed_invar['x']+wave_speed_invar['y'])/2-0.25))/4 + \
#                        np.tanh(80*((wave_speed_invar['x']+wave_speed_invar['y'])/2-0.5))/4 + \
#                        np.tanh(80*((wave_speed_invar['x']+wave_speed_invar['y'])/2-0.75))/4 + 0.75

# 1 * (np.tanh(80 * (wave_speed_invar['x'] - 0.25)) / 4 + np.tanh(80 * (wave_speed_invar['x'] - 0.5)) / 4 \
#      + np.tanh(80 * (wave_speed_invar['x'] - 0.75)) / 4 + 0.75)
# -
# np.tanh(
#   80 * (wave_speed_invar['x'] - 1)) - 1)  # perm changes from 100 to 0 on 0.0 line.
wave_speed_outvar['c'][wave_speed_invar['x'] <= 0.05] = 0.0
wave_speed_outvar['c'][wave_speed_invar['y'] <= 0.02] = 0.0
# wave_speed_outvar['c'][wave_speed_invar['x'] >= 0.9] = 0.001
wave_speed_outvar['c'][wave_speed_invar['x'] >= 0.95] = 0.0
wave_speed_outvar['c'][wave_speed_invar['y'] >= 0.98] = 0.0


# Define wave equation, we will not use SimNet version
# because we want the equation z_tt = c^2 (z_xx + z_yy)
# instead of z_tt = grad(c^2 (z_x + z_y))
class WaveEquation(PDES):
  """
  Wave equation

  Parameters
  ==========
  u : str
      The dependent variable.
  c : float, Sympy Symbol/Expr, str
      Wave speed coefficient. If `c` is a str then it is
      converted to Sympy Function of form 'c(x,y,z,t)'.
      If 'c' is a Sympy Symbol or Expression then this
      is substituted into the equation.
  dim : int
      Dimension of the wave equation (1, 2, or 3). Default is 2.
  time : bool
      If time-dependent equations or not. Default is True.
  """
  name = 'WaveEquation'

  def __init__(self, u='u', c='c', dim=3, time=True):
    # set params
    self.u = u
    self.dim = dim
    self.time = time

    # coordinates
    x, y, z = Symbol('x'), Symbol('y'), Symbol('z')

    # time
    t = Symbol('t')

    # make input variables
    input_variables = {'x': x, 'y': y, 'z': z, 't': t}
    if self.dim == 1:
      input_variables.pop('y')
      input_variables.pop('z')
    elif self.dim == 2:
      input_variables.pop('z')
    if not self.time:
      input_variables.pop('t')

    # Scalar function
    assert type(u) == str, "u needs to be string"
    u = Function(u)(*input_variables)

    # wave speed coefficient
    if type(c) is str:
      c = Function(c)(*input_variables)
    elif type(c) in [float, int]:
      c = Number(c)

    nw = 2
    no = 2
    # Residual oil saturation
    Sor = 0.
    # Residual water saturation
    Swc = 0.
    # End points
    krwmax = 1
    kromax = 1
    # Relperms from Corey-Brooks
    Sstar = lambda S: (S - Swc) / (1 - Swc - Sor)
    krw = lambda S: krwmax * Sstar(S) ** nw
    kro = lambda S: kromax * (1 - Sstar(S)) ** no
    # Gravity
    g = 32.2  # ft/s2   9.81 / (0.304)
    phi = 0.25
    # Relperms from Corey-Brooks
    Sstar = lambda S: (S - Swc) / (1 - Swc - Sor)
    krw = lambda S: krwmax * Sstar(S) ** nw
    kro = lambda S: kromax * (1 - Sstar(S)) ** no
    # Densities (lbm / scf)
    rhoo = 40  # Oil
    rhow = 62.238  # Water
    # Viscosities
    muo = 2e-4  # lb/ft-s
    muw = 6e-6
    conv = 9.1688e-8  # md to ft2
    fw = lambda S: krw(S) / (1 + krw(S) * muo / (muw * kro(S)))
    f = fw(u)
    vw = lambda S: g * (rhoo - rhow) / (phi * muw) * c * conv * fw(S)
    v = vw(u)

    # set equations
    self.equations = {}
    self.equations['wave_equation'] = (u.diff(t, 1)
                                       + v.diff(x, 1)
                                       + f.diff(y, 1)
                                       - c * u.diff(z, 1))


# define open boundary conditions
class OpenBoundary(PDES):
  """
  Open boundary condition for wave problems
  Ref: http://hplgit.github.io/wavebc/doc/pub/._wavebc_cyborg002.html

  Parameters
  ==========
  u : str
      The dependent variable.
  c : float, Sympy Symbol/Expr, str
      Wave speed coefficient. If `c` is a str then it is
      converted to Sympy Function of form 'c(x,y,z,t)'.
      If 'c' is a Sympy Symbol or Expression then this
      is substituted into the equation.
  dim : int
      Dimension of the wave equation (1, 2, or 3). Default is 2.
  time : bool
      If time-dependent equations or not. Default is True.
  """

  name = 'OpenBoundary'

  def __init__(self, u='u', c='c', dim=3, time=True):
    # set params
    self.u = u
    self.dim = dim
    self.time = time

    # coordinates
    x, y, z = Symbol('x'), Symbol('y'), Symbol('z')

    # normal
    normal_x, normal_y, normal_z = Symbol('normal_x'), Symbol('normal_y'), Symbol('normal_z')

    # time
    t = Symbol('t')

    # make input variables
    input_variables = {'x': x, 'y': y, 'z': z, 't': t}
    if self.dim == 1:
      input_variables.pop('y')
      input_variables.pop('z')
    elif self.dim == 2:
      input_variables.pop('z')
    if not self.time:
      input_variables.pop('t')

    # Scalar function
    assert type(u) == str, "u needs to be string"
    u = Function(u)(*input_variables)

    # wave speed coefficient
    if type(c) is str:
      c = Function(c)(*input_variables)
    elif type(c) in [float, int]:
      c = Number(c)

    nw = 2
    no = 2
    # Residual oil saturation
    Sor = 0.
    # Residual water saturation
    Swc = 0.
    # End points
    krwmax = 1
    kromax = 1
    # Relperms from Corey-Brooks
    Sstar = lambda S: (S - Swc) / (1 - Swc - Sor)
    krw = lambda S: krwmax * Sstar(S) ** nw
    kro = lambda S: kromax * (1 - Sstar(S)) ** no
    # Gravity
    g = 32.2  # ft/s2   9.81 / (0.304)
    phi = 0.25
    # Relperms from Corey-Brooks
    Sstar = lambda S: (S - Swc) / (1 - Swc - Sor)
    krw = lambda S: krwmax * Sstar(S) ** nw
    kro = lambda S: kromax * (1 - Sstar(S)) ** no
    # Densities (lbm / scf)
    rhoo = 40  # Oil
    rhow = 62.238  # Water
    # Viscosities
    muo = 2e-4  # lb/ft-s
    muw = 6e-6
    conv = 9.1688e-8  # md to ft2
    fw = lambda S: krw(S) / (1 + krw(S) * muo / (muw * kro(S)))
    f = fw(u)
    vw = lambda S: g * (rhoo - rhow) / (phi * muw) * c * conv * fw(S)
    v = vw(u)
    # set equations
    self.equations = {}
    # u.diff(t)
    # + normal_x * c * u.diff(x)
    # + normal_y * c * u.diff(y)
    # + normal_z * c * u.diff(z)
    self.equations['open_boundary'] = (u.diff(t, 1)
                                       + v.diff(x, 1)
                                       + f.diff(y, 1)
                                       - c * u.diff(z, 1))


class WaveTrain(TrainDomain):
  def __init__(self, **config):
    super(WaveTrain, self).__init__()
    # train network to emulate wave speed
    wave_speed = BC.from_numpy(wave_speed_invar, wave_speed_outvar, batch_size=2048 // 2)
    self.add(wave_speed, "WaveSpeed")

    # initial conditions exp(-200 * ((x - 0.5) ** 2 + (y - 0.5) ** 2))
<<<<<<< HEAD
    initial_conditions = geo.interior_bc(outvar_sympy={'z': 0.5,
=======
    initial_conditions = geo.interior_bc(outvar_sympy={'z': exp(-200 * ((x - 0.5) ** 2 + (y - 0.5) ** 2)),
>>>>>>> bf0a64c4
                                                       'z__t': 0},
                                         batch_size_per_area=2048 // 2,
                                         lambda_sympy={'lambda_z': 100.0,
                                                       'lambda_z__t': 1.0},
                                         bounds={x: (0, 1), y: (0, 1)},
                                         param_ranges={t_symbol: 0})
    self.add(initial_conditions, name="IC")

    # boundary conditions
    edges = geo.boundary_bc(outvar_sympy={'open_boundary': 0},
                            batch_size_per_area=2048 // 2,
                            lambda_sympy={'lambda_open_boundary': 1.0 * time_length},
                            param_ranges=time_range)
    self.add(edges, name="Edges")

    # interior
    interior = geo.interior_bc(outvar_sympy={'wave_equation': 0},
                               bounds={x: (0, 1), y: (0, 1)},
                               batch_size_per_area=2048 // 2,
                               lambda_sympy={'lambda_wave_equation': time_length},
                               param_ranges=time_range)
    self.add(interior, name="Interior")


class WaveInference(InferenceDomain):
  def __init__(self, **config):
    super(WaveInference, self).__init__()
    # inf data
    for i, specific_t in enumerate(np.linspace(0, time_length, 40)):
      interior = geo.sample_interior(5000,
                                     bounds={x: (0, 1), y: (0, 1)},
                                     param_ranges={t_symbol: float(specific_t)})
      inf = Inference(interior, ['z', 'c'])
      self.add(inf, "Inference_" + str(i).zfill(4))


# Define neural network
class WaveSolver(Solver):
  train_domain = WaveTrain
  inference_domain = WaveInference

  # arch = FourierNetArch

  def __init__(self, **config):
    super(WaveSolver, self).__init__(**config)

    # self.arch.set_frequencies(('full', [i/2 for i in range(0, 10)]))

    self.equations = (WaveEquation(u='z', c='c', dim=2, time=True).make_node(stop_gradients=['c', 'c__x', 'c__y'])
<<<<<<< HEAD
                      + OpenBoundary(u='z', c='c', dim=2, time=True).make_node(stop_gradient=['c__x', 'c__y']))
=======
                      + OpenBoundary(u='z', c='c', dim=2, time=True).make_node(stop_gradients=['c', 'c__x', 'c__y']))
>>>>>>> bf0a64c4

    wave_net = self.arch.make_node(name='wave_net',
                                   inputs=['x', 'y', 't'],
                                   outputs=['z'])
    speed_net = self.arch.make_node(name='speed_net',
                                    inputs=['x', 'y'],
                                    outputs=['c'])
    self.nets = [wave_net, speed_net]

  @classmethod  # Explain This
  def update_defaults(cls, defaults):
    defaults.update({
      'network_dir': './checkpoint_2d/simple_{}'.format(int(time.time())),
      'max_steps': 400000,
      'decay_steps': 4000,
      'start_lr': 3e-4,
      'layer_size': 256,
    })


if __name__ == '__main__':
  ctr = SimNetController(WaveSolver)
  ctr.run()<|MERGE_RESOLUTION|>--- conflicted
+++ resolved
@@ -259,11 +259,7 @@
     self.add(wave_speed, "WaveSpeed")
 
     # initial conditions exp(-200 * ((x - 0.5) ** 2 + (y - 0.5) ** 2))
-<<<<<<< HEAD
-    initial_conditions = geo.interior_bc(outvar_sympy={'z': 0.5,
-=======
-    initial_conditions = geo.interior_bc(outvar_sympy={'z': exp(-200 * ((x - 0.5) ** 2 + (y - 0.5) ** 2)),
->>>>>>> bf0a64c4
+    initial_conditions = geo.interior_bc(outvar_sympy={'z': exp(-200 * ((x - 0.9) ** 2 + (y - 0.5) ** 2)),
                                                        'z__t': 0},
                                          batch_size_per_area=2048 // 2,
                                          lambda_sympy={'lambda_z': 100.0,
@@ -313,11 +309,7 @@
     # self.arch.set_frequencies(('full', [i/2 for i in range(0, 10)]))
 
     self.equations = (WaveEquation(u='z', c='c', dim=2, time=True).make_node(stop_gradients=['c', 'c__x', 'c__y'])
-<<<<<<< HEAD
-                      + OpenBoundary(u='z', c='c', dim=2, time=True).make_node(stop_gradient=['c__x', 'c__y']))
-=======
                       + OpenBoundary(u='z', c='c', dim=2, time=True).make_node(stop_gradients=['c', 'c__x', 'c__y']))
->>>>>>> bf0a64c4
 
     wave_net = self.arch.make_node(name='wave_net',
                                    inputs=['x', 'y', 't'],
